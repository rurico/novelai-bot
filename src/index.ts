<<<<<<< HEAD
import { Context, Dict, Logger, Quester, Schema, segment, Time } from 'koishi'
=======
import { Context, Dict, Logger, Quester, Schema, Time, Session, segment } from 'koishi'

import { readRemote, getImgSize } from './utils'
>>>>>>> 2d6e5149

export const reactive = true
export const name = 'novelai'

const logger = new Logger('novelai')

const modelMap = {
  safe: 'safe-diffusion',
  nai: 'nai-diffusion',
  furry: 'nai-diffusion-furry',
} as const

const orientMap = {
  landscape: { height: 512, width: 768 },
  portrait: { height: 768, width: 512 },
  square: { height: 640, width: 640 },
} as const

const lowQuality = 'nsfw, lowres, text, cropped, worst quality, low quality, normal quality, jpeg artifacts, signature, watermark, username, blurry'
const badAnatomy = 'bad anatomy, bad hands, error, missing fingers, extra digit, fewer digits'

type Model = keyof typeof modelMap
type Orient = keyof typeof orientMap
type Sampler = typeof samplers[number]

const models = Object.keys(modelMap) as Model[]
const orients = Object.keys(orientMap) as Orient[]
const samplers = ['k_euler_ancestral', 'k_euler', 'k_lms', 'plms', 'ddim'] as const

export interface Config {
  token: string
  model?: Model
  orient?: Orient
  sampler?: Sampler
  anatomy?: boolean
  baseTags?: string
  forbidden?: string
  endpoint?: string
  requestTimeout?: number
  recallTimeout?: number
  maxConcurrency?: number
}

export const Config: Schema<Config> = Schema.object({
  token: Schema.string().description('授权令牌。').required(),
  model: Schema.union(models).description('默认的生成模型。').default('nai'),
  orient: Schema.union(orients).description('默认的图片方向。').default('portrait'),
  sampler: Schema.union(samplers).description('默认的采样器。').default('k_euler_ancestral'),
  anatomy: Schema.boolean().default(true).description('是否过滤不合理构图。'),
  baseTags: Schema.string().description('默认的附加标签。').default(''),
  endpoint: Schema.string().description('API 服务器地址。').default('https://api.novelai.net'),
  forbidden: Schema.string().role('textarea').description('违禁词列表。含有违禁词的请求将被拒绝。').default(''),
  requestTimeout: Schema.number().role('time').description('当请求超过这个时间时会中止并提示超时。').default(Time.minute * 0.5),
  recallTimeout: Schema.number().role('time').description('图片发送后自动撤回的时间 (设置为 0 以禁用此功能)。').default(0),
  maxConcurrency: Schema.number().description('单个频道下的最大并发数量 (设置为 0 以禁用此功能)。').default(0),
})

<<<<<<< HEAD
=======
function assembleMsgNode(user: {uin: string; name: string}, content: string | string[] | {}) {
  return {
    type: 'node',
    data: {
      uin: user.uin,
      name: user.name,
      content,
    },
  }
}

function errorHandler(session: Session, err: Error) {
  if (Quester.isAxiosError(err)) {
    if (err.response?.status === 429) {
      return session.text('.rate-limited')
    } else if (err.response?.status === 401) {
      return session.text('.invalid-token')
    }
  }
  logger.error(err)
}

function headers(config: Config) {
  return {
    authorization: 'Bearer ' + config.token,
    authority: 'api.novelai.net',
    path: '/ai/generate-image',
    'content-type': 'application/json',
    referer: 'https://novelai.net/',
    'user-agent': 'Mozilla/5.0 (Windows NT 10.0; Win64; x64) AppleWebKit/537.36 (KHTML, like Gecko) Chrome/106.0.0.0 Safari/537.36',
  }
}

>>>>>>> 2d6e5149
export function apply(ctx: Context, config: Config) {
  ctx.i18n.define('zh', require('./locales/zh'))

  let forbidden: string[]
  const states: Dict<Set<string>> = Object.create(null)

  ctx.accept(['forbidden'], (config) => {
    forbidden = config.forbidden.trim().toLowerCase().split(/\W+/g).filter(Boolean)
  }, { immediate: true })

  const cmd = ctx.command('novelai <prompts:text>')
    .shortcut('画画', { fuzzy: true })
    .shortcut('约稿', { fuzzy: true })
    .option('model', '-m <model>', { type: models })
    .option('orient', '-o <orient>', { type: orients })
    .option('sampler', '-s <sampler>', { type: samplers })
    .option('seed', '-x <seed:number>')
    .option('anatomy', '-a', { value: true })
    .option('anatomy', '-A', { value: false })
    .action(async ({ session, options }, input) => {
      if (!input?.trim()) return session.execute('help novelai')
      input = input.toLowerCase().replace(/[,，]/g, ', ').replace(/\s+/g, ' ')
      if (/[^\s\w"'“”‘’.,:|\[\]\{\}-]/.test(input)) {
        return session.text('.invalid-input')
      }

      const words = input.split(/\W+/g).filter(word => forbidden.includes(word))
      if (words.length) {
        return session.text('.forbidden-word', [words.join(', ')])
      }

      const id = Math.random().toString(36).slice(2)
      if (config.maxConcurrency) {
        states[session.cid] ||= new Set()
        if (states[session.cid].size >= config.maxConcurrency) {
          return session.text('.concurrent-jobs')
        } else {
          states[session.cid].add(id)
        }
      }

      const model = modelMap[options.model]
      const orient = orientMap[options.orient]
      const undesired = [lowQuality]
      if (options.anatomy ?? config.anatomy) undesired.push(badAnatomy)
      const seed = options.seed || Math.round(new Date().getTime() / 1000)
      session.send(session.text('.waiting'))
      input += config.baseTags ? ', ' + config.baseTags : ''

      try {
        const art = await ctx.http.axios(config.endpoint + '/ai/generate-image', {
          method: 'POST',
          timeout: config.requestTimeout,
          headers: headers(config),
          data: {
            model,
            input,
            parameters: {
              height: orient.height,
              width: orient.width,
              seed,
              n_samples: 1,
              noise: 0.2,
              sampler: options.sampler,
              scale: 12,
              steps: 28,
              strength: 0.7,
              uc: undesired.join(', '),
              ucPreset: 1,
            },
          },
        }).then(res => {
          return res.data.substr(27, res.data.length)
        })

        const attrs = {
          userId: session.selfId,
          nickname: session.text('.nickname'),
        }
        const ids = await session.send(segment('message', { forward: true }, [
          segment('message', attrs, `seed = ${seed}`),
          segment('message', attrs, input),
          segment('message', attrs, segment.image('base64://' + art)),
        ]))
        if (config.recallTimeout) {
          ctx.setTimeout(() => {
            for (const id of ids) {
              session.bot.deleteMessage(session.channelId, id)
            }
          }, config.recallTimeout)
        }
      } catch (err) {
<<<<<<< HEAD
        if (Quester.isAxiosError(err)) {
          if (err.response?.status === 429) {
            return session.text('.rate-limited')
          } else if (err.response?.status === 401) {
            return session.text('.invalid-token')
          } else if (err.response?.status === 402) {
            return session.text('.unauthorized')
          }
        }
        logger.error(err)
=======
        errorHandler(session, err)
>>>>>>> 2d6e5149
        return session.text('.unknown-error')
      } finally {
        states[session.cid]?.delete(id)
      }
    }
  )
  
  const enhance = ctx.guild().command('novelaiEnhance <img:text>')
  .shortcut('增强', { fuzzy: true })
  .option('model', '-m <model>', { type: models })
  .option('sampler', '-s <sampler>', { type: samplers })
  .option('undesired', '-u <undesired>', { type: undesiredContents})
  .before(session => {
    if (!session.args || segment.parse(session.args[0])[0].type !== 'image') return '需要传入图片'
  })
  .action(async ({ session, options, args }, input) => {
    const id = Math.random().toString(36).slice(2)
    if (config.maxConcurrency) {
      states[session.cid] ||= new Set()
      if (states[session.cid].size >= config.maxConcurrency) {
        return session.text('.concurrent-jobs')
      } else {
        states[session.cid].add(id)
      }
    }

    const model = modelMap[options.model]
    const undesired = undesiredMap[options.undesired]
    const seed = Math.round(new Date().getTime() / 1000)
    const imgUrl = segment.parse(args[0])[0].attrs.url
    const image = await readRemote(imgUrl, {})
    const dim = getImgSize(image)
    const b64Img = Buffer.from(image).toString('base64')
    
    try {
      const art = await ctx.http.axios('https://api.novelai.net/ai/generate-image', {
          method: 'POST',
          timeout: config.requestTimeout,
          headers: headers(config),
          data: {
            model,
            input: "masterpiece, best quality, girl",
            parameters: {
              height: dim.height * 1.5,
              width: dim.width * 1.5,
              image: b64Img,
              seed,
              n_samples: 1,
              noise: 0,
              sampler: options.sampler,
              scale: 11,
              steps: 50,
              strength: 0.2,
              uc: undesired,
              ucPreset: 0,
            },
          },
        }).then(res => {
          return res.data.substr(27, res.data.length)
        })
        return segment.image('base64://' + art)
    } catch (err) {
      errorHandler(session, err)
      return session.text('.unknown-error')
    } finally {
      states[session.cid]?.delete(id)
    }
  })

  ctx.accept(['model', 'orient', 'sampler'], (config) => {
    draw._options.model.fallback = config.model
    draw._options.orient.fallback = config.orient
    draw._options.sampler.fallback = config.sampler
    draw._options.undesired.fallback = config.undesiredContents
    enhance._options.model.fallback = config.model
    enhance._options.sampler.fallback = config.sampler
    enhance._options.undesired.fallback = config.undesiredContents
  }, { immediate: true })
}<|MERGE_RESOLUTION|>--- conflicted
+++ resolved
@@ -1,10 +1,7 @@
-<<<<<<< HEAD
 import { Context, Dict, Logger, Quester, Schema, segment, Time } from 'koishi'
-=======
+
 import { Context, Dict, Logger, Quester, Schema, Time, Session, segment } from 'koishi'
 
-import { readRemote, getImgSize } from './utils'
->>>>>>> 2d6e5149
 
 export const reactive = true
 export const name = 'novelai'
@@ -62,8 +59,6 @@
   maxConcurrency: Schema.number().description('单个频道下的最大并发数量 (设置为 0 以禁用此功能)。').default(0),
 })
 
-<<<<<<< HEAD
-=======
 function assembleMsgNode(user: {uin: string; name: string}, content: string | string[] | {}) {
   return {
     type: 'node',
@@ -97,7 +92,6 @@
   }
 }
 
->>>>>>> 2d6e5149
 export function apply(ctx: Context, config: Config) {
   ctx.i18n.define('zh', require('./locales/zh'))
 
@@ -190,20 +184,7 @@
           }, config.recallTimeout)
         }
       } catch (err) {
-<<<<<<< HEAD
-        if (Quester.isAxiosError(err)) {
-          if (err.response?.status === 429) {
-            return session.text('.rate-limited')
-          } else if (err.response?.status === 401) {
-            return session.text('.invalid-token')
-          } else if (err.response?.status === 402) {
-            return session.text('.unauthorized')
-          }
-        }
-        logger.error(err)
-=======
         errorHandler(session, err)
->>>>>>> 2d6e5149
         return session.text('.unknown-error')
       } finally {
         states[session.cid]?.delete(id)
